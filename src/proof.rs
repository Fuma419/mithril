//! General API for producing proofs from statements and witnesses

<<<<<<< HEAD
use super::Index;
use crate::ev_lt_phi;
use crate::merkle_tree::{HashLeaf, MerkleTree};
use crate::msp::{Msp, MspMvk};
use crate::stm::{MTValue, StmParameters, StmSig};

use ark_ec::PairingEngine;
use std::collections::HashSet;
use std::iter::FromIterator;

pub trait Proof<PE: PairingEngine, H: HashLeaf<MTValue<PE>>> {
    fn prove(
        avk: &MerkleTree<MTValue<PE>, H>,
        ivk: &MspMvk<PE>,
        msg: &[u8],
        sigs: &[StmSig<PE, H::F>],
        indices: &[Index],
        evals: &[u64],
    ) -> Self;
    fn verify(
        &self,
        params: &StmParameters,
        total_stake: u64,
        avk: &MerkleTree<MTValue<PE>, H>,
        ivk: &MspMvk<PE>,
        msg: &[u8],
    ) -> bool;
}

/// Proof system that simply concatenates the signatures.
#[derive(Clone)]
pub struct ConcatProof<P, F>
where
    P: PairingEngine,
{
    sigs: Vec<StmSig<P, F>>,
    indices: Vec<Index>,
    evals: Vec<u64>,
}

impl<P, H> Proof<P, H> for ConcatProof<P, H::F>
where
    P: PairingEngine,
    H: HashLeaf<MTValue<P>>,
{
    fn prove(
        _avk: &MerkleTree<MTValue<P>, H>,
        _ivk: &MspMvk<P>,
        _msg: &[u8],
        sigs: &[StmSig<P, H::F>],
        indices: &[Index],
        evals: &[u64],
    ) -> Self {
        Self {
            sigs: sigs.to_vec(),
            indices: indices.to_vec(),
            evals: evals.to_vec(),
        }
    }

    fn verify(
        &self,
        params: &StmParameters,
        total_stake: u64,
        avk: &MerkleTree<MTValue<P>, H>,
        ivk: &MspMvk<P>,
        msg: &[u8],
    ) -> bool {
        // ivk = Prod(1..k, mvk[i])
        let ivk_check = ivk.0 == self.sigs.iter().map(|s| s.pk.mvk.0).sum();

        // \forall i. index[i] <= m
        let index_bound_check = self.indices.iter().all(|i| i <= &params.m);

        // \forall i. \forall j. (i == j || index[i] != index[j])
        let index_uniq_check =
            HashSet::<Index>::from_iter(self.indices.iter().cloned()).len() == self.indices.len();

        // k-sized quorum
        let quorum_check = params.k as usize <= self.sigs.len()
            && params.k as usize <= self.evals.len()
            && params.k as usize <= self.indices.len();

        if !quorum_check {
            return false;
        }

        // \forall i : [0..k]. path[i] is a witness for (mvk[i]), stake[i] in avk
        let path_check = self.sigs[0..params.k as usize]
            .iter()
            .all(|sig| avk.check(&MTValue(sig.pk.mvk, sig.stake), sig.party, &sig.path));

        // \forall i : [1..k]. ev[i] = MSP.Eval(msg, index[i], sig[i])
        let msp_evals = self.indices[0..params.k as usize]
            .iter()
            .zip(self.sigs[0..params.k as usize].iter())
            .map(|(idx, sig)| {
                let msgp = avk.concat_with_msg(msg);
                Msp::eval(&msgp, *idx, &sig.sigma)
            });
        let eval_check = self.evals[0..params.k as usize]
            .iter()
            .zip(msp_evals)
            .all(|(ev, msp_e)| *ev == msp_e);

        // \forall i : [1..k]. ev[i] <= phi(stake_i)
        let eval_stake_check = self.evals[0..params.k as usize]
            .iter()
            .zip(&self.sigs[0..params.k as usize])
            .all(|(ev, sig)| ev_lt_phi(params.phi_f, *ev, sig.stake, total_stake));

        ivk_check
            && index_bound_check
            && index_uniq_check
            && path_check
            && eval_check
            && eval_stake_check
=======
/// An environment or context that can contain any long-lived information
/// relevant to the proof backend
pub trait ProverEnv {
    type ProvingKey;
    type VerificationKey;

    fn setup(&self) -> (Self::ProvingKey, Self::VerificationKey);
}

/// Implementors of `Proof<E,S,R,W>` know how to prove that
/// a relation of type `R` holds between values of types `S` and `W`
/// (generally the proofs are knowledge of such a `W`)
pub trait Proof<Env, Statement, Relation, Witness>
where
    Env: ProverEnv,
{
    fn prove(env: &Env, pk: &Env::ProvingKey, rel: &Relation, witness: Witness) -> Self;
    fn verify(
        &self,
        env: &Env,
        vk: &Env::VerificationKey,
        rel: &Relation,
        stmt: &Statement,
    ) -> bool;
}

pub mod trivial {
    //! A trivial implementation of `Proof` where proofs of knowledge of
    //! witnesses are just the witnesses themselves.
    use super::*;

    pub struct TrivialEnv;
    pub struct TrivialProof<W>(W);

    impl ProverEnv for TrivialEnv {
        type VerificationKey = ();
        type ProvingKey = ();
        fn setup(&self) -> ((), ()) {
            ((), ())
        }
    }

    impl<Stmt, R, Witness> Proof<TrivialEnv, Stmt, R, Witness> for TrivialProof<Witness>
    where
        R: Fn(&Stmt, &Witness) -> bool,
    {
        fn prove(env: &TrivialEnv, _pk: &(), rel: &R, witness: Witness) -> Self {
            TrivialProof(witness)
        }

        fn verify(&self, env: &TrivialEnv, vk: &(), rel: &R, statement: &Stmt) -> bool {
            rel(statement, &self.0)
        }
>>>>>>> 72fc2045
    }
}<|MERGE_RESOLUTION|>--- conflicted
+++ resolved
@@ -1,124 +1,5 @@
 //! General API for producing proofs from statements and witnesses
 
-<<<<<<< HEAD
-use super::Index;
-use crate::ev_lt_phi;
-use crate::merkle_tree::{HashLeaf, MerkleTree};
-use crate::msp::{Msp, MspMvk};
-use crate::stm::{MTValue, StmParameters, StmSig};
-
-use ark_ec::PairingEngine;
-use std::collections::HashSet;
-use std::iter::FromIterator;
-
-pub trait Proof<PE: PairingEngine, H: HashLeaf<MTValue<PE>>> {
-    fn prove(
-        avk: &MerkleTree<MTValue<PE>, H>,
-        ivk: &MspMvk<PE>,
-        msg: &[u8],
-        sigs: &[StmSig<PE, H::F>],
-        indices: &[Index],
-        evals: &[u64],
-    ) -> Self;
-    fn verify(
-        &self,
-        params: &StmParameters,
-        total_stake: u64,
-        avk: &MerkleTree<MTValue<PE>, H>,
-        ivk: &MspMvk<PE>,
-        msg: &[u8],
-    ) -> bool;
-}
-
-/// Proof system that simply concatenates the signatures.
-#[derive(Clone)]
-pub struct ConcatProof<P, F>
-where
-    P: PairingEngine,
-{
-    sigs: Vec<StmSig<P, F>>,
-    indices: Vec<Index>,
-    evals: Vec<u64>,
-}
-
-impl<P, H> Proof<P, H> for ConcatProof<P, H::F>
-where
-    P: PairingEngine,
-    H: HashLeaf<MTValue<P>>,
-{
-    fn prove(
-        _avk: &MerkleTree<MTValue<P>, H>,
-        _ivk: &MspMvk<P>,
-        _msg: &[u8],
-        sigs: &[StmSig<P, H::F>],
-        indices: &[Index],
-        evals: &[u64],
-    ) -> Self {
-        Self {
-            sigs: sigs.to_vec(),
-            indices: indices.to_vec(),
-            evals: evals.to_vec(),
-        }
-    }
-
-    fn verify(
-        &self,
-        params: &StmParameters,
-        total_stake: u64,
-        avk: &MerkleTree<MTValue<P>, H>,
-        ivk: &MspMvk<P>,
-        msg: &[u8],
-    ) -> bool {
-        // ivk = Prod(1..k, mvk[i])
-        let ivk_check = ivk.0 == self.sigs.iter().map(|s| s.pk.mvk.0).sum();
-
-        // \forall i. index[i] <= m
-        let index_bound_check = self.indices.iter().all(|i| i <= &params.m);
-
-        // \forall i. \forall j. (i == j || index[i] != index[j])
-        let index_uniq_check =
-            HashSet::<Index>::from_iter(self.indices.iter().cloned()).len() == self.indices.len();
-
-        // k-sized quorum
-        let quorum_check = params.k as usize <= self.sigs.len()
-            && params.k as usize <= self.evals.len()
-            && params.k as usize <= self.indices.len();
-
-        if !quorum_check {
-            return false;
-        }
-
-        // \forall i : [0..k]. path[i] is a witness for (mvk[i]), stake[i] in avk
-        let path_check = self.sigs[0..params.k as usize]
-            .iter()
-            .all(|sig| avk.check(&MTValue(sig.pk.mvk, sig.stake), sig.party, &sig.path));
-
-        // \forall i : [1..k]. ev[i] = MSP.Eval(msg, index[i], sig[i])
-        let msp_evals = self.indices[0..params.k as usize]
-            .iter()
-            .zip(self.sigs[0..params.k as usize].iter())
-            .map(|(idx, sig)| {
-                let msgp = avk.concat_with_msg(msg);
-                Msp::eval(&msgp, *idx, &sig.sigma)
-            });
-        let eval_check = self.evals[0..params.k as usize]
-            .iter()
-            .zip(msp_evals)
-            .all(|(ev, msp_e)| *ev == msp_e);
-
-        // \forall i : [1..k]. ev[i] <= phi(stake_i)
-        let eval_stake_check = self.evals[0..params.k as usize]
-            .iter()
-            .zip(&self.sigs[0..params.k as usize])
-            .all(|(ev, sig)| ev_lt_phi(params.phi_f, *ev, sig.stake, total_stake));
-
-        ivk_check
-            && index_bound_check
-            && index_uniq_check
-            && path_check
-            && eval_check
-            && eval_stake_check
-=======
 /// An environment or context that can contain any long-lived information
 /// relevant to the proof backend
 pub trait ProverEnv {
@@ -172,6 +53,5 @@
         fn verify(&self, env: &TrivialEnv, vk: &(), rel: &R, statement: &Stmt) -> bool {
             rel(statement, &self.0)
         }
->>>>>>> 72fc2045
     }
 }