--- conflicted
+++ resolved
@@ -3,12 +3,9 @@
 pub mod hashutils;
 pub mod key_reg;
 pub mod merkle_tree;
-<<<<<<< HEAD
 pub mod mithril_curves;
+pub mod mithril_proof;
 pub mod models;
-=======
-pub mod mithril_proof;
->>>>>>> 72fc2045
 pub mod msp;
 pub mod proof;
 pub mod stm;
