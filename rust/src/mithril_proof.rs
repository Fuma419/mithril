--- conflicted
+++ resolved
@@ -41,6 +41,7 @@
     pub(crate) evals: Vec<u64>,
 }
 
+/// Errors which can be output by Mithril verification.
 #[derive(Debug, Clone, Copy)]
 pub enum MithrilWitnessError {
     /// No qorum was found
@@ -239,14 +240,10 @@
 
     /// Set the env to the TrivialEnv.
     pub type ConcatEnv = TrivialEnv;
-<<<<<<< HEAD
-    /// The relation is a function outputting bool.
-    pub type ConcatRel<PE, H> = fn(&MithrilStatement<PE, H>, &MithrilWitness<PE, H>) -> bool;
-    /// The proof is a TrivialProof.
-=======
+    /// The relation is a function outputting an error or not.
     pub type ConcatRel<PE, H> =
         fn(&MithrilStatement<PE, H>, &MithrilWitness<PE, H>) -> Result<(), MithrilWitnessError>;
->>>>>>> 252c74e0
+    /// The proof is a TrivialProof.
     pub type ConcatProof<PE, H> =
         TrivialProof<MithrilStatement<PE, H>, ConcatRel<PE, H>, MithrilWitness<PE, H>>;
 
