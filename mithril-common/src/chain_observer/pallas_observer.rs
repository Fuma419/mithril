use anyhow::{anyhow, Context};
use async_trait::async_trait;
use bech32::{self, ToBase32, Variant};
use pallas_addresses::Address;
use pallas_codec::utils::{Bytes, CborWrap, TagWrap};
use pallas_network::{
    facades::NodeClient,
    miniprotocols::localstate::{
        queries_v16::{
            self, Addr, Addrs, PostAlonsoTransactionOutput, StakeSnapshot, Stakes,
            TransactionOutput, UTxOByAddress,
        },
        Client,
    },
};

use pallas_primitives::ToCanonicalJson;
use std::{
    collections::BTreeSet,
    path::{Path, PathBuf},
};

use crate::{
    chain_observer::{interface::*, ChainAddress, TxDatum},
    crypto_helper::{KESPeriod, OpCert},
    entities::{Epoch, StakeDistribution},
    CardanoNetwork, StdResult,
};

use super::model::{try_inspect, Datum, Datums};
use super::CardanoCliChainObserver;

/// A runner that uses Pallas library to interact with a Cardano node using N2C Ouroboros mini-protocols
pub struct PallasChainObserver {
    socket: PathBuf,
    network: CardanoNetwork,
    fallback: CardanoCliChainObserver,
}

impl From<anyhow::Error> for ChainObserverError {
    fn from(err: anyhow::Error) -> Self {
        ChainObserverError::General(err)
    }
}

impl PallasChainObserver {
    /// Creates a new PallasObserver while accepting a fallback CliRunner
    pub fn new(socket: &Path, network: CardanoNetwork, fallback: CardanoCliChainObserver) -> Self {
        Self {
            socket: socket.to_owned(),
            network,
            fallback,
        }
    }

    /// Creates and returns a new `NodeClient` connected to the specified socket.
    async fn new_client(&self) -> StdResult<NodeClient> {
        let magic = self.network.code();
        let client = NodeClient::connect(&self.socket, magic).await?;

        Ok(client)
    }

    /// Returns a reference to the fallback `CardanoCliChainObserver` instance.
    fn get_fallback(&self) -> &CardanoCliChainObserver {
        &self.fallback
    }

    /// Creates and returns a new `NodeClient`, handling any potential errors.
    async fn get_client(&self) -> StdResult<NodeClient> {
        self.new_client()
            .await
            .map_err(|err| anyhow!(err))
            .with_context(|| "PallasChainObserver failed to create new client")
    }

    /// Fetches the current epoch number using the provided `statequery` client.
    async fn get_epoch(&self, statequery: &mut Client) -> StdResult<u32> {
        statequery
            .acquire(None)
            .await
            .map_err(|err| anyhow!(err))
            .with_context(|| "PallasChainObserver failed to acquire statequery")?;

        let era = queries_v16::get_current_era(statequery)
            .await
            .map_err(|err| anyhow!(err))
            .with_context(|| "PallasChainObserver failed to get current era")?;

        let epoch = queries_v16::get_block_epoch_number(statequery, era)
            .await
            .map_err(|err| anyhow!(err))
            .with_context(|| "PallasChainObserver failed to get block epoch number")?;

        Ok(epoch)
    }

    /// Returns inline datum tag from the given `Values` instance.
    fn get_datum_tag(&self, utxo: &PostAlonsoTransactionOutput) -> StdResult<TagWrap<Bytes, 24>> {
        Ok(utxo
            .inline_datum
            .as_ref()
            .with_context(|| "PallasChainObserver failed to get inline datum")?
            .1
            .clone())
    }

    /// Returns inline datums from the given `Values` instance.
    fn inspect_datum(&self, utxo: &PostAlonsoTransactionOutput) -> StdResult<Datum> {
        let datum = self.get_datum_tag(utxo)?;
        let datum = CborWrap(datum).to_vec();

        try_inspect::<Datum>(datum)
    }

    /// Serializes datum to `TxDatum` instance.
    fn serialize_datum(&self, utxo: &PostAlonsoTransactionOutput) -> StdResult<TxDatum> {
        let datum = self.inspect_datum(utxo)?;
        let serialized = serde_json::to_string(&datum.to_json())
            .map_err(|err| anyhow!(err))
            .with_context(|| "PallasChainObserver failed to serialize datum")?;

        Ok(TxDatum(serialized))
    }

    /// Maps the given `UTxOByAddress` instance to Datums.
    fn map_datums(&self, transaction: UTxOByAddress) -> StdResult<Datums> {
        transaction
            .utxo
            .iter()
            .filter_map(|(_, utxo)| match utxo {
                TransactionOutput::Current(output) => output
                    .inline_datum
                    .as_ref()
                    .map(|_| self.serialize_datum(output)),
                _ => None,
            })
            .collect::<StdResult<Datums>>()
    }

    /// Returns a vector of `TxDatum` instances.
    async fn get_utxo_datums(
        &self,
        client: &mut NodeClient,
        address: &ChainAddress,
    ) -> Result<Datums, ChainObserverError> {
        let statequery = client.statequery();
        let utxo = self.get_utxo_by_address(statequery, address).await?;

        Ok(self.map_datums(utxo)?)
    }

    /// Fetches the current UTxO by address using the provided `statequery` client.
    async fn get_utxo_by_address(
        &self,
        statequery: &mut Client,
        address: &ChainAddress,
    ) -> StdResult<UTxOByAddress> {
        statequery
            .acquire(None)
            .await
            .map_err(|err| anyhow!(err))
            .with_context(|| "PallasChainObserver failed to acquire statequery")?;

        let era = queries_v16::get_current_era(statequery)
            .await
            .map_err(|err| anyhow!(err))
            .with_context(|| "PallasChainObserver failed to get current era")?;

        let addr: Address = Address::from_bech32(address)
            .map_err(|err| anyhow!(err))
            .with_context(|| "PallasChainObserver failed to parse address")?;

        let addr: Addr = addr.to_vec().into();
        let addrs: Addrs = vec![addr];
        let utxo = queries_v16::get_utxo_by_address(statequery, era, addrs)
            .await
            .map_err(|err| anyhow!(err))
            .with_context(|| "PallasChainObserver failed to get utxo")?;

        Ok(utxo)
    }

    /// Fetches the current stake distribution using the provided `statequery` client.
    async fn do_stake_snapshots_state_query(
        &self,
        statequery: &mut Client,
    ) -> StdResult<StakeSnapshot> {
        statequery
            .acquire(None)
            .await
            .map_err(|err| anyhow!(err))
            .with_context(|| "PallasChainObserver failed to acquire statequery")?;

        let era = queries_v16::get_current_era(statequery)
            .await
            .map_err(|err| anyhow!(err))
            .with_context(|| "PallasChainObserver failed to get current era")?;

        let state_snapshot = queries_v16::get_stake_snapshots(statequery, era, BTreeSet::new())
            .await
            .map_err(|err| anyhow!(err))
            .with_context(|| "PallasChainObserver failed to get stake snapshot")?;

        Ok(state_snapshot)
    }

    fn get_stake_pool_hash(&self, key: &Bytes) -> Result<String, ChainObserverError> {
        let pool_hash = bech32::encode("pool", key.to_base32(), Variant::Bech32)
            .map_err(|err| anyhow!(err))
            .with_context(|| "PallasChainObserver failed to encode stake pool hash")?;

        Ok(pool_hash)
    }

    async fn get_stake_distribution_snapshot(
        &self,
        client: &mut NodeClient,
    ) -> Result<Option<StakeDistribution>, ChainObserverError> {
        let statequery = client.statequery();

        let stake_snapshot = self.do_stake_snapshots_state_query(statequery).await?;

        let mut stake_distribution = StakeDistribution::new();

        for (key, stakes) in stake_snapshot.snapshots.stake_snapshots.iter() {
            if stakes.snapshot_mark_pool > 0 {
                let pool_hash = self.get_stake_pool_hash(key)?;
                stake_distribution.insert(pool_hash, stakes.snapshot_mark_pool);
            }
        }

        Ok(Some(stake_distribution))
    }

    /// Processes a state query with the `NodeClient`, releasing the state query.
    async fn process_statequery(&self, client: &mut NodeClient) -> StdResult<()> {
        let statequery = client.statequery();
        statequery
            .send_release()
            .await
            .map_err(|err| anyhow!(err))
            .with_context(|| "PallasChainObserver send release failed")?;

        statequery
            .send_done()
            .await
            .map_err(|err| anyhow!(err))
            .with_context(|| "PallasChainObserver send done failed")?;

        Ok(())
    }

    /// Synchronizes the `NodeClient` with the cardano server using `chainsync`.
    async fn sync(&self, client: &mut NodeClient) -> StdResult<()> {
        client
            .chainsync()
            .send_done()
            .await
            .map_err(|err| anyhow!(err))
            .with_context(|| "PallasChainObserver chainsync send done failed")?;
        Ok(())
    }

    /// Post-processes a state query afterwards.
    async fn post_process_statequery(&self, client: &mut NodeClient) -> StdResult<()> {
        self.process_statequery(client).await?;
        self.sync(client).await?;

        Ok(())
    }
}

#[async_trait]
impl ChainObserver for PallasChainObserver {
    async fn get_current_epoch(&self) -> Result<Option<Epoch>, ChainObserverError> {
        let mut client = self.get_client().await?;

        let epoch = self.get_epoch(client.statequery()).await?;

        self.post_process_statequery(&mut client).await?;

        client.abort().await;

        Ok(Some(Epoch(epoch as u64)))
    }

    async fn get_current_datums(
        &self,
        address: &ChainAddress,
    ) -> Result<Datums, ChainObserverError> {
        let mut client = self.get_client().await?;

        let datums = self.get_utxo_datums(&mut client, address).await?;

        self.post_process_statequery(&mut client).await?;

        client.abort().await;

        Ok(datums)
    }

    async fn get_current_stake_distribution(
        &self,
    ) -> Result<Option<StakeDistribution>, ChainObserverError> {
        let mut client = self.get_client().await?;

        let stake_pools = self.get_stake_distribution_snapshot(&mut client).await?;

        self.post_process_statequery(&mut client).await?;

        client.abort().await;

        Ok(stake_pools)
    }

    async fn get_current_kes_period(
        &self,
        opcert: &OpCert,
    ) -> Result<Option<KESPeriod>, ChainObserverError> {
        let fallback = self.get_fallback();
        fallback.get_current_kes_period(opcert).await
    }
}

#[cfg(test)]
mod tests {
    use std::fs;

    use pallas_codec::utils::{AnyCbor, AnyUInt, KeyValuePairs, TagWrap};
    use pallas_crypto::hash::Hash;
    use pallas_network::miniprotocols::localstate::{queries_v16::Value, ClientQueryRequest};
    use tokio::net::UnixListener;

    use super::*;
    use crate::{chain_observer::test_cli_runner::TestCliRunner, CardanoNetwork};

    fn get_fake_utxo_by_address() -> UTxOByAddress {
        let tx_hex = "1e4e5cf2889d52f1745b941090f04a65dea6ce56c5e5e66e69f65c8e36347c17";
        let tx_bytes: [u8; 32] = hex::decode(tx_hex).unwrap().try_into().unwrap();
        let transaction_id = Hash::from(tx_bytes);
        let index = AnyUInt::MajorByte(2);
        let lovelace = AnyUInt::MajorByte(2);
        let hex_datum = "D8799F58407B226D61726B657273223A5B7B226E616D65223A227468616C6573222C2265706F6368223A307D5D2C227369676E6174757265223A22383566323265626261645840333335376338656132646630363230393766396131383064643335643966336261316432363832633732633864313232383866616438636238643063656565625838366134643665383465653865353631376164323037313836366363313930373466326137366538373864663166393733346438343061227DFF";
        let datum = hex::decode(hex_datum).unwrap().into();
        let tag = TagWrap::<_, 24>::new(datum);
        let inline_datum = Some((1_u16, tag));

        let address: Address =
            Address::from_bech32("addr_test1vr80076l3x5uw6n94nwhgmv7ssgy6muzf47ugn6z0l92rhg2mgtu0")
                .unwrap();
        let address: Addr = address.to_vec().into();
        let values = TransactionOutput::Current(PostAlonsoTransactionOutput {
            address,
            amount: Value::Coin(lovelace),
            inline_datum,
            script_ref: None,
        });
        let utxo = KeyValuePairs::from(vec![(
            queries_v16::UTxO {
                transaction_id,
                index,
            },
            values,
        )]);

        UTxOByAddress { utxo }
    }

    fn get_fake_stake_snapshot() -> StakeSnapshot {
        let stake_snapshots = KeyValuePairs::from(vec![
            (
                Bytes::from(
                    hex::decode("00000036d515e12e18cd3c88c74f09a67984c2c279a5296aa96efe89")
                        .unwrap(),
                ),
                localstate::queries_v16::Stakes {
                    snapshot_mark_pool: 300000000001,
                    snapshot_set_pool: 300000000002,
                    snapshot_go_pool: 300000000000,
                },
            ),
            (
                Bytes::from(
                    hex::decode("000000f66e28b0f18aef20555f4c4954234e3270dfbbdcc13f54e799")
                        .unwrap(),
                ),
                localstate::queries_v16::Stakes {
                    snapshot_mark_pool: 600000000001,
                    snapshot_set_pool: 600000000002,
                    snapshot_go_pool: 600000000000,
                },
            ),
            (
                Bytes::from(
                    hex::decode("00000110093effbf3ce788aebd3e7506b80322bd3995ad432e61fad5")
                        .unwrap(),
                ),
                localstate::queries_v16::Stakes {
                    snapshot_mark_pool: 1200000000001,
                    snapshot_set_pool: 1200000000002,
                    snapshot_go_pool: 1200000000000,
                },
            ),
            (
                Bytes::from(
                    hex::decode("00000ffff93effbf3ce788aebd3e7506b80322bd3995ad432e61fad5")
                        .unwrap(),
                ),
                localstate::queries_v16::Stakes {
                    snapshot_mark_pool: 0,
                    snapshot_set_pool: 1300000000002,
                    snapshot_go_pool: 0,
                },
            ),
        ]);

        localstate::queries_v16::StakeSnapshot {
            snapshots: localstate::queries_v16::Snapshots {
                stake_snapshots,
                snapshot_stake_mark_total: 2100000000003,
                snapshot_stake_set_total: 2100000000006,
                snapshot_stake_go_total: 2100000000000,
            },
        }
    }

    /// pallas responses mock server.
    async fn mock_server(server: &mut pallas_network::facades::NodeServer) -> AnyCbor {
        let query: queries_v16::Request =
            match server.statequery().recv_while_acquired().await.unwrap() {
                ClientQueryRequest::Query(q) => q.into_decode().unwrap(),
                x => panic!("unexpected message from client: {x:?}"),
            };

        match query {
<<<<<<< HEAD
            localstate::queries_v16::Request::LedgerQuery(
                localstate::queries_v16::LedgerQuery::HardForkQuery(
                    localstate::queries_v16::HardForkQuery::GetCurrentEra,
                ),
            ) => AnyCbor::from_encode(4),
            localstate::queries_v16::Request::LedgerQuery(
                localstate::queries_v16::LedgerQuery::BlockQuery(
                    _,
                    localstate::queries_v16::BlockQuery::GetEpochNo,
                ),
            ) => AnyCbor::from_encode([8]),
            localstate::queries_v16::Request::LedgerQuery(
                localstate::queries_v16::LedgerQuery::BlockQuery(
                    _,
                    localstate::queries_v16::BlockQuery::GetUTxOByAddress(_),
                ),
            ) => AnyCbor::from_encode(get_fake_utxo_by_address()),
            localstate::queries_v16::Request::LedgerQuery(
                localstate::queries_v16::LedgerQuery::BlockQuery(
                    _,
                    localstate::queries_v16::BlockQuery::GetStakeSnapshots(_),
                ),
            ) => AnyCbor::from_encode(get_fake_stake_snapshot()),
=======
            queries_v16::Request::LedgerQuery(queries_v16::LedgerQuery::HardForkQuery(
                queries_v16::HardForkQuery::GetCurrentEra,
            )) => AnyCbor::from_encode(4),
            queries_v16::Request::LedgerQuery(queries_v16::LedgerQuery::BlockQuery(
                _,
                queries_v16::BlockQuery::GetEpochNo,
            )) => AnyCbor::from_encode([8]),
            queries_v16::Request::LedgerQuery(queries_v16::LedgerQuery::BlockQuery(
                _,
                queries_v16::BlockQuery::GetUTxOByAddress(_),
            )) => AnyCbor::from_encode(get_fake_utxo_by_address()),
>>>>>>> 4cbbec8c
            _ => panic!("unexpected query from client: {query:?}"),
        }
    }

    /// Creates a new work directory in the system's temporary folder.
    fn create_temp_dir(folder_name: &str) -> PathBuf {
        let temp_dir = std::env::temp_dir()
            .join("mithril_test")
            .join("pallas_chain_observer_test")
            .join(folder_name);
        if temp_dir.exists() {
            fs::remove_dir_all(&temp_dir).expect("Previous work dir removal failed");
        }
        fs::create_dir_all(&temp_dir).expect("Work dir creation failed");
        temp_dir
    }

    /// Sets up a mock server.
    async fn setup_server(socket_path: PathBuf) -> tokio::task::JoinHandle<()> {
        tokio::spawn({
            async move {
                if socket_path.exists() {
                    fs::remove_file(&socket_path).expect("Previous socket removal failed");
                }

                let unix_listener = UnixListener::bind(socket_path.as_path()).unwrap();
                let mut server = pallas_network::facades::NodeServer::accept(&unix_listener, 10)
                    .await
                    .unwrap();

                server.statequery().recv_while_idle().await.unwrap();
                server.statequery().send_acquired().await.unwrap();

                let result = mock_server(&mut server).await;
                server.statequery().send_result(result).await.unwrap();

                let result = mock_server(&mut server).await;
                server.statequery().send_result(result).await.unwrap();
            }
        })
    }

    #[tokio::test]
    async fn get_current_epoch_with_fallback() {
        let socket_path = create_temp_dir("get_current_epoch_with_fallback").join("node.socket");
        let server = setup_server(socket_path.clone()).await;
        let client = tokio::spawn(async move {
            let fallback = CardanoCliChainObserver::new(Box::<TestCliRunner>::default());
            let observer = PallasChainObserver::new(
                socket_path.as_path(),
                CardanoNetwork::TestNet(10),
                fallback,
            );
            observer.get_current_epoch().await.unwrap().unwrap()
        });

        let (_, client_res) = tokio::join!(server, client);
        let epoch = client_res.expect("Client failed");
        assert_eq!(epoch, 8);
    }

    #[tokio::test]
    async fn get_current_datums_with_fallback() {
        let socket_path = create_temp_dir("get_current_datums_with_fallback").join("node.socket");
        let server = setup_server(socket_path.clone()).await;
        let client = tokio::spawn(async move {
            let fallback = CardanoCliChainObserver::new(Box::<TestCliRunner>::default());
            let observer = PallasChainObserver::new(
                socket_path.as_path(),
                CardanoNetwork::TestNet(10),
                fallback,
            );
            let address =
                "addr_test1vr80076l3x5uw6n94nwhgmv7ssgy6muzf47ugn6z0l92rhg2mgtu0".to_string();
            observer.get_current_datums(&address).await.unwrap()
        });

        let (_, client_res) = tokio::join!(server, client);
        let datums = client_res.expect("Client failed");
        assert_eq!(vec![TxDatum(r#"{"constructor":0,"fields":[{"bytes":"7b226d61726b657273223a5b7b226e616d65223a227468616c6573222c2265706f6368223a307d5d2c227369676e6174757265223a2238356632326562626164"},{"bytes":"33333537633865613264663036323039376639613138306464333564396633626131643236383263373263386431323238386661643863623864306365656562"},{"bytes":"366134643665383465653865353631376164323037313836366363313930373466326137366538373864663166393733346438343061227d"}]}"#.to_string())], datums);
    }

    #[tokio::test]
    async fn get_current_stake_distribution_fallback() {
        let server = setup_server().await;

        let client = tokio::spawn(async move {
            let socket_path = std::env::temp_dir().join("pallas_chain_observer_test/node.socket");
            let fallback = CardanoCliChainObserver::new(Box::<TestCliRunner>::default());
            let observer = super::PallasChainObserver::new(
                socket_path.as_path(),
                CardanoNetwork::TestNet(10),
                fallback,
            );
            observer.get_current_stake_distribution().await.unwrap()
        });

        let (_, client_res) = tokio::join!(server, client);
        let computed_stake_distribution = client_res.unwrap().unwrap();

        let mut expected_stake_distribution = StakeDistribution::new();
        expected_stake_distribution.insert(
            "pool1qqqqqdk4zhsjuxxd8jyvwncf5eucfskz0xjjj64fdmlgj735lr9".to_string(),
            300000000001,
        );
        expected_stake_distribution.insert(
            "pool1qqqqpanw9zc0rzh0yp247nzf2s35uvnsm7aaesfl2nnejaev0uc".to_string(),
            600000000001,
        );
        expected_stake_distribution.insert(
            "pool1qqqqzyqf8mlm70883zht60n4q6uqxg4a8x266sewv8ad2grkztl".to_string(),
            1200000000001,
        );

        assert_eq!(expected_stake_distribution, computed_stake_distribution);
    }
}<|MERGE_RESOLUTION|>--- conflicted
+++ resolved
@@ -7,8 +7,8 @@
     facades::NodeClient,
     miniprotocols::localstate::{
         queries_v16::{
-            self, Addr, Addrs, PostAlonsoTransactionOutput, StakeSnapshot, Stakes,
-            TransactionOutput, UTxOByAddress,
+            self, Addr, Addrs, PostAlonsoTransactionOutput, StakeSnapshot, TransactionOutput,
+            UTxOByAddress,
         },
         Client,
     },
@@ -329,7 +329,7 @@
 
     use pallas_codec::utils::{AnyCbor, AnyUInt, KeyValuePairs, TagWrap};
     use pallas_crypto::hash::Hash;
-    use pallas_network::miniprotocols::localstate::{queries_v16::Value, ClientQueryRequest};
+    use pallas_network::miniprotocols::localstate::{self, queries_v16::Value, ClientQueryRequest};
     use tokio::net::UnixListener;
 
     use super::*;
@@ -434,7 +434,6 @@
             };
 
         match query {
-<<<<<<< HEAD
             localstate::queries_v16::Request::LedgerQuery(
                 localstate::queries_v16::LedgerQuery::HardForkQuery(
                     localstate::queries_v16::HardForkQuery::GetCurrentEra,
@@ -458,29 +457,22 @@
                     localstate::queries_v16::BlockQuery::GetStakeSnapshots(_),
                 ),
             ) => AnyCbor::from_encode(get_fake_stake_snapshot()),
-=======
-            queries_v16::Request::LedgerQuery(queries_v16::LedgerQuery::HardForkQuery(
-                queries_v16::HardForkQuery::GetCurrentEra,
-            )) => AnyCbor::from_encode(4),
-            queries_v16::Request::LedgerQuery(queries_v16::LedgerQuery::BlockQuery(
-                _,
-                queries_v16::BlockQuery::GetEpochNo,
-            )) => AnyCbor::from_encode([8]),
-            queries_v16::Request::LedgerQuery(queries_v16::LedgerQuery::BlockQuery(
-                _,
-                queries_v16::BlockQuery::GetUTxOByAddress(_),
-            )) => AnyCbor::from_encode(get_fake_utxo_by_address()),
->>>>>>> 4cbbec8c
             _ => panic!("unexpected query from client: {query:?}"),
         }
     }
 
     /// Creates a new work directory in the system's temporary folder.
     fn create_temp_dir(folder_name: &str) -> PathBuf {
+        #[cfg(not(target_os = "macos"))]
         let temp_dir = std::env::temp_dir()
             .join("mithril_test")
             .join("pallas_chain_observer_test")
             .join(folder_name);
+
+        // macOS-domain addresses are variable-length filesystem pathnames of at most 104 characters.
+        #[cfg(target_os = "macos")]
+        let temp_dir: PathBuf = std::env::temp_dir().join(folder_name);
+
         if temp_dir.exists() {
             fs::remove_dir_all(&temp_dir).expect("Previous work dir removal failed");
         }
@@ -555,10 +547,10 @@
 
     #[tokio::test]
     async fn get_current_stake_distribution_fallback() {
-        let server = setup_server().await;
-
+        let socket_path =
+            create_temp_dir("get_current_stake_distribution_fallback").join("node.socket");
+        let server = setup_server(socket_path.clone()).await;
         let client = tokio::spawn(async move {
-            let socket_path = std::env::temp_dir().join("pallas_chain_observer_test/node.socket");
             let fallback = CardanoCliChainObserver::new(Box::<TestCliRunner>::default());
             let observer = super::PallasChainObserver::new(
                 socket_path.as_path(),
